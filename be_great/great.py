import os
import warnings
import json
import typing as tp
import logging

import numpy as np
import pandas as pd

from tqdm import tqdm

import torch
from transformers import (AutoTokenizer,
                          AutoModelForCausalLM,
                          TrainingArguments)

from be_great.great_dataset import GReaTDataset, GReaTDataCollator
from be_great.great_start import GReaTStart, CategoricalStart, ContinuousStart, RandomStart
from be_great.great_trainer import GReaTTrainer
from be_great.great_utils import _array_to_dataframe, _get_column_distribution, _convert_tokens_to_text, \
<<<<<<< HEAD
    _convert_text_to_tabular_data
from peft import LoraConfig, get_peft_model, prepare_model_for_int8_training, TaskType
=======
    _convert_text_to_tabular_data, bcolors

>>>>>>> c5686177

class GReaT:
    """ GReaT Class

    The GReaT class handles the whole generation flow. It is used to fine-tune a large language model for tabular data,
    and to sample synthetic tabular data.

    Attributes:
        llm (str): HuggingFace checkpoint of a pretrained large language model, used a basis of our model
        tokenizer (AutoTokenizer): Tokenizer, automatically downloaded from llm-checkpoint
        model (AutoModelForCausalLM): Large language model, automatically downloaded from llm-checkpoint
        experiment_dir (str): Directory, where the training checkpoints will be saved
        epochs (int): Number of epochs to fine-tune the model
        batch_size (int): Batch size used for fine-tuning
        train_hyperparameters (dict): Additional hyperparameters added to the TrainingArguments used by the
         HuggingFaceLibrary, see here the full list of all possible values
         https://huggingface.co/docs/transformers/main/en/main_classes/trainer#transformers.TrainingArguments
        columns (list): List of all features/columns of the tabular dataset
        num_cols (list): List of all numerical features/columns of the tabular dataset
        conditional_col (str): Name of a feature/column on which the sampling can be conditioned
        conditional_col_dist (dict | list): Distribution of the feature/column specified by condtional_col
    """

    def __init__(self, llm: str, experiment_dir: str = "trainer_great", epochs: int = 100,
                 batch_size: int = 8, **train_kwargs):
        """ Initializes GReaT.

        Args:
            llm: HuggingFace checkpoint of a pretrained large language model, used a basis of our model
            experiment_dir:  Directory, where the training checkpoints will be saved
            epochs: Number of epochs to fine-tune the model
            batch_size: Batch size used for fine-tuning
            train_kwargs: Additional hyperparameters added to the TrainingArguments used by the HuggingFaceLibrary,
             see here the full list of all possible values
             https://huggingface.co/docs/transformers/main/en/main_classes/trainer#transformers.TrainingArguments
        """
        # Load Model and Tokenizer from HuggingFace
        self.llm = llm
        self.tokenizer = AutoTokenizer.from_pretrained(self.llm)
        self.tokenizer.pad_token = self.tokenizer.eos_token
        self.model = AutoModelForCausalLM.from_pretrained(self.llm)

        # Define LoRA Config
        lora_config = LoraConfig(
            r=16, # only training 0.16% of the parameters of the model
            lora_alpha=32,
            target_modules=["c_attn"], # this is specific for gpt2 model, to be adapted
            lora_dropout=0.05,
            bias="none",
            task_type=TaskType.CAUSAL_LM # this is specific for gpt2 model, to be adapted
        )
        # prepare int-8 model for training
        self.model = prepare_model_for_int8_training(self.model)
        # add LoRA adaptor
        self.model = get_peft_model(self.model, lora_config)
        self.model.print_trainable_parameters()


        # Set the training hyperparameters
        self.experiment_dir = experiment_dir
        self.epochs = epochs
        self.batch_size = batch_size
        self.train_hyperparameters = train_kwargs

        # Needed for the sampling process
        self.columns = None
        self.num_cols = None
        self.conditional_col = None
        self.conditional_col_dist = None

    def fit(self, data: tp.Union[pd.DataFrame, np.ndarray], column_names: tp.Optional[tp.List[str]] = None,
            conditional_col: tp.Optional[str] = None, resume_from_checkpoint: tp.Union[bool, str] = False) \
            -> GReaTTrainer:
        """ Fine-tune GReaT using tabular data.

        Args:
            data: Pandas DataFrame or Numpy Array that contains the tabular data
            column_names: If data is Numpy Array, the feature names have to be defined. If data is Pandas
            DataFrame, the value is ignored
            conditional_col: If given, the distribution of this column is saved and used as a starting
            point for the generation process later. If None, the last column is considered as conditional feature
            resume_from_checkpoint: If True, resumes training from the latest checkpoint in the experiment_dir.
            If path, resumes the training from the given checkpoint (has to be a valid HuggingFace checkpoint!)

        Returns:
            GReaTTrainer used for the fine-tuning process
        """
        df = _array_to_dataframe(data, columns=column_names)
        self._update_column_information(df)
        self._update_conditional_information(df, conditional_col)

        # Convert DataFrame into HuggingFace dataset object
        logging.info("Convert data into HuggingFace dataset object...")
        great_ds = GReaTDataset.from_pandas(df)
        great_ds.set_tokenizer(self.tokenizer)

        # Set training hyperparameters
        logging.info("Create GReaT Trainer...")
        training_args = TrainingArguments(self.experiment_dir,
                                          num_train_epochs=self.epochs,
                                          per_device_train_batch_size=self.batch_size,
                                          **self.train_hyperparameters)
        great_trainer = GReaTTrainer(self.model, training_args, train_dataset=great_ds, tokenizer=self.tokenizer,
                                     data_collator=GReaTDataCollator(self.tokenizer))

        # Start training
        logging.info("Start training...")
        great_trainer.train(resume_from_checkpoint=resume_from_checkpoint)
        return great_trainer

    def sample(self, n_samples: int,
               start_col: tp.Optional[str] = "", start_col_dist: tp.Optional[tp.Union[dict, list]] = None,
               temperature: float = 0.7, k: int = 100, max_length: int = 100, device: str = "cuda") -> pd.DataFrame:
        """ Generate synthetic tabular data samples

        Args:
            n_samples: Number of synthetic samples to generate
            start_col: Feature to use as starting point for the generation process. If not given, the target
             learned during the fitting is used as starting point
            start_col_dist: Feature distribution of the starting feature. Should have the format
             "{F1: p1, F2: p2, ...}" for discrete columns or be a list of possible values for continuous columns.
             If not given, the target distribution learned during the fitting is used as starting point
            temperature: The generation samples each token from the probability distribution given by a softmax
             function. The temperature parameter controls the softmax function. A low temperature makes it sharper
             (0 equals greedy search), a high temperature brings more diversity but also uncertainty into the output.
             See this blog article (https://huggingface.co/blog/how-to-generate) to read more about the generation
             process
            k: Sampling Batch Size. Set as high as possible. Speeds up the generation process significantly
            max_length: Maximal number of tokens to generate - has to be long enough to not cut any information!
            device: Set to "cpu" if the GPU should not be used. You can also specify the concrete GPU

        Returns:
            Pandas DataFrame with n_samples rows of generated data
        """
        great_start = self._get_start_sampler(start_col, start_col_dist)

        # Move model to device
        self.model.to(device)

        # Init empty DataFrame for the generated samples
        df_gen = pd.DataFrame(columns=self.columns)

        # Start generation process
        with tqdm(total=n_samples) as pbar:
            already_generated = 0
            _cnt = 0
            try:
                while n_samples > df_gen.shape[0]:
                    start_tokens = great_start.get_start_tokens(k)
                    start_tokens = torch.tensor(start_tokens).to(device)

                    # Generate tokens
                    tokens = self.model.generate(input_ids=start_tokens, max_length=max_length,
                                                 do_sample=True, temperature=temperature, pad_token_id=50256)

                    # Convert tokens back to tabular data
                    text_data = _convert_tokens_to_text(tokens, self.tokenizer)
                    df_gen = _convert_text_to_tabular_data(text_data, df_gen)

                    # Remove rows with flawed numerical values
                    for i_num_cols in self.num_cols:
                        df_gen = df_gen[pd.to_numeric(
                            df_gen[i_num_cols], errors='coerce').notnull()]

                    df_gen[self.num_cols] = df_gen[self.num_cols].astype(float)

                    # Remove rows with missing values
                    df_gen = df_gen.drop(
                        df_gen[df_gen.isna().any(axis=1)].index)

                    # Update process bar
                    pbar.update(df_gen.shape[0] - already_generated)
                    already_generated = df_gen.shape[0]
                    
                    # Check if we actually generating synth samples and if not break everything 
                    _cnt += 1
                    if _cnt > 13 and already_generated == 0:  # (:
                        raise Exception('Breaking the generation loop!')
                        
            except Exception as e:
                print(f"{bcolors.FAIL}An error has occurred: {str(e)}{bcolors.ENDC}")
                print(f"{bcolors.WARNING}To address this issue, consider fine-tuning the GReaT model for an extended period. This can be achieved by increasing the number of epochs.{bcolors.ENDC}")
                print(f"{bcolors.WARNING}Alternatively, you might increase the max_length parameter within the sample function. For example: model.sample(n_samples=10, max_length=2000){bcolors.ENDC}")
                print(f"{bcolors.OKBLUE}If the problem persists despite these adjustments, feel free to raise an issue on our GitHub page at: https://github.com/kathrinse/be_great/issues{bcolors.ENDC}")
            
        df_gen = df_gen.reset_index(drop=True)
        return df_gen.head(n_samples)

    def great_sample(self, starting_prompts: tp.Union[str, list[str]], temperature: float = 0.7, max_length: int = 100,
                     device: str = "cuda") -> pd.DataFrame:
        """ Generate synthetic tabular data samples conditioned on a given input.

        Args:
            starting_prompts: String or List of Strings on which the output is conditioned.
             For example, "Sex is female, Age is 26"
            temperature: The generation samples each token from the probability distribution given by a softmax
             function. The temperature parameter controls the softmax function. A low temperature makes it sharper
             (0 equals greedy search), a high temperature brings more diversity but also uncertainty into the output.
             See this blog article (https://huggingface.co/blog/how-to-generate) to read more about the generation
             process.
            max_length: Maximal number of tokens to generate - has to be long enough to not cut any information
            device: Set to "cpu" if the GPU should not be used. You can also specify the concrete GPU.

         Returns:
            Pandas DataFrame with synthetic data generated based on starting_prompts
        """
        # ToDo: Add n_samples argument to generate more samples for one conditional input.

        self.model.to(device)
        starting_prompts = [starting_prompts] if isinstance(
            starting_prompts, str) else starting_prompts
        generated_data = []

        # Generate a sample for each starting point
        for prompt in tqdm(starting_prompts):
            start_token = torch.tensor(self.tokenizer(prompt)[
                                       "input_ids"]).to(device)

            # Generate tokens
            gen = self.model.generate(input_ids=torch.unsqueeze(start_token, 0), max_length=max_length,
                                      do_sample=True, temperature=temperature, pad_token_id=50256)
            generated_data.append(torch.squeeze(gen))

        # Convert Text back to Tabular Data
        decoded_data = _convert_tokens_to_text(generated_data, self.tokenizer)
        df_gen = _convert_text_to_tabular_data(
            decoded_data, pd.DataFrame(columns=self.columns))

        return df_gen

    def save(self, path: str):
        """ Save GReaT Model

        Saves the model weights and a configuration file in the given directory.

        Args:
            path: Path where to save the model
        """
        # Make directory
        if os.path.isdir(path):
            warnings.warn(
                f"Directory {path} already exists and is overwritten now.")
        else:
            os.mkdir(path)

        # Save attributes
        with open(path + "/config.json", "w") as f:
            attributes = self.__dict__.copy()
            attributes.pop("tokenizer")
            attributes.pop("model")

            # NDArray is not JSON serializable and therefore has to be converted into a list.
            if isinstance(attributes["conditional_col_dist"], np.ndarray):
                attributes["conditional_col_dist"] = list(
                    attributes["conditional_col_dist"])

            json.dump(attributes, f)

        # Save model weights
        torch.save(self.model.state_dict(), path + "/model.pt")

    def load_finetuned_model(self, path: str):
        """ Load fine-tuned model

        Load the weights of a fine-tuned large language model into the GReaT pipeline

        Args:
            path: Path to the fine-tuned model
        """
        self.model.load_state_dict(torch.load(path))

    @classmethod
    def load_from_dir(cls, path: str):
        """ Load GReaT class

        Load trained GReaT model from directory.

        Args:
            path: Directory where GReaT model is saved

        Returns:
            New instance of GReaT loaded from directory
        """
        assert os.path.isdir(path), f"Directory {path} does not exist."

        # Load attributes
        with open(path + "/config.json", "r") as f:
            attributes = json.load(f)

        # Create new be_great model instance
        great = cls(attributes["llm"])

        # Set all attributes
        for k, v in attributes.items():
            setattr(great, k, v)

        # Load model weights
        great.model.load_state_dict(torch.load(
            path + "/model.pt", map_location="cpu"))

        return great

    def _update_column_information(self, df: pd.DataFrame):
        # Update the column names (and numerical columns for some sanity checks after sampling)
        self.columns = df.columns.to_list()
        self.num_cols = df.select_dtypes(include=np.number).columns.to_list()

    def _update_conditional_information(self, df: pd.DataFrame, conditional_col: tp.Optional[str] = None):
        assert conditional_col is None or isinstance(conditional_col, str), \
            f"The column name has to be a string and not {type(conditional_col)}"
        assert conditional_col is None or conditional_col in df.columns, \
            f"The column name {conditional_col} is not in the feature names of the given dataset"

        # Take the distribution of the conditional column for a starting point in the generation process
        self.conditional_col = conditional_col if conditional_col else df.columns[-1]
        self.conditional_col_dist = _get_column_distribution(
            df, self.conditional_col)

    def _get_start_sampler(self, start_col: tp.Optional[str],
                           start_col_dist: tp.Optional[tp.Union[tp.Dict, tp.List]]) -> GReaTStart:
        if start_col and start_col_dist is None:
            raise ValueError(
                f"Start column {start_col} was given, but no corresponding distribution.")
        if start_col_dist is not None and not start_col:
            raise ValueError(
                f"Start column distribution {start_col} was given, the column name is missing.")

        assert start_col is None or isinstance(start_col, str), \
            f"The column name has to be a string and not {type(start_col)}"
        assert start_col_dist is None or isinstance(start_col_dist, dict) or isinstance(start_col_dist, list), \
            f"The distribution of the start column on has to be a list or a dict and not {type(start_col_dist)}"

        start_col = start_col if start_col else self.conditional_col
        start_col_dist = start_col_dist if start_col_dist else self.conditional_col_dist

        if isinstance(start_col_dist, dict):
            return CategoricalStart(self.tokenizer, start_col, start_col_dist)
        elif isinstance(start_col_dist, list):
            return ContinuousStart(self.tokenizer, start_col, start_col_dist)
        else:
            return RandomStart(self.tokenizer, self.columns)<|MERGE_RESOLUTION|>--- conflicted
+++ resolved
@@ -18,13 +18,9 @@
 from be_great.great_start import GReaTStart, CategoricalStart, ContinuousStart, RandomStart
 from be_great.great_trainer import GReaTTrainer
 from be_great.great_utils import _array_to_dataframe, _get_column_distribution, _convert_tokens_to_text, \
-<<<<<<< HEAD
-    _convert_text_to_tabular_data
+_convert_text_to_tabular_data, bcolors
 from peft import LoraConfig, get_peft_model, prepare_model_for_int8_training, TaskType
-=======
-    _convert_text_to_tabular_data, bcolors
-
->>>>>>> c5686177
+
 
 class GReaT:
     """ GReaT Class
@@ -49,7 +45,7 @@
     """
 
     def __init__(self, llm: str, experiment_dir: str = "trainer_great", epochs: int = 100,
-                 batch_size: int = 8, **train_kwargs):
+                 batch_size: int = 8, efficient_finetuning: str = "", **train_kwargs):
         """ Initializes GReaT.
 
         Args:
@@ -57,30 +53,33 @@
             experiment_dir:  Directory, where the training checkpoints will be saved
             epochs: Number of epochs to fine-tune the model
             batch_size: Batch size used for fine-tuning
+            efficient_finetuning: Indication of fune-tuning method
             train_kwargs: Additional hyperparameters added to the TrainingArguments used by the HuggingFaceLibrary,
              see here the full list of all possible values
              https://huggingface.co/docs/transformers/main/en/main_classes/trainer#transformers.TrainingArguments
         """
         # Load Model and Tokenizer from HuggingFace
+        self.efficient_finetuning = efficient_finetuning
         self.llm = llm
         self.tokenizer = AutoTokenizer.from_pretrained(self.llm)
         self.tokenizer.pad_token = self.tokenizer.eos_token
         self.model = AutoModelForCausalLM.from_pretrained(self.llm)
 
-        # Define LoRA Config
-        lora_config = LoraConfig(
-            r=16, # only training 0.16% of the parameters of the model
-            lora_alpha=32,
-            target_modules=["c_attn"], # this is specific for gpt2 model, to be adapted
-            lora_dropout=0.05,
-            bias="none",
-            task_type=TaskType.CAUSAL_LM # this is specific for gpt2 model, to be adapted
-        )
-        # prepare int-8 model for training
-        self.model = prepare_model_for_int8_training(self.model)
-        # add LoRA adaptor
-        self.model = get_peft_model(self.model, lora_config)
-        self.model.print_trainable_parameters()
+        if self.efficient_finetuning == lora:
+            # Define LoRA Config
+            lora_config = LoraConfig(
+                r=16, # only training 0.16% of the parameters of the model
+                lora_alpha=32,
+                target_modules=["c_attn"], # this is specific for gpt2 model, to be adapted
+                lora_dropout=0.05,
+                bias="none",
+                task_type=TaskType.CAUSAL_LM # this is specific for gpt2 model, to be adapted
+            )
+            # prepare int-8 model for training
+            self.model = prepare_model_for_int8_training(self.model)
+            # add LoRA adaptor
+            self.model = get_peft_model(self.model, lora_config)
+            self.model.print_trainable_parameters()
 
 
         # Set the training hyperparameters
